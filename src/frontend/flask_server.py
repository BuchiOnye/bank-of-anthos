--- conflicted
+++ resolved
@@ -126,18 +126,11 @@
             label = request.form.get('contact_label', None)
             if label:
                 # new contact. Add to contacts list
-<<<<<<< HEAD
-                response = _add_contact(label,
-                                        recipient,
-                                        LOCAL_ROUTING,
-                                        False)
-
-=======
                 _add_contact(label,
                              recipient,
                              APP.config['LOCAL_ROUTING'],
                              False)
->>>>>>> e8b88306
+
         transaction_data = {"fromAccountNum": account_id,
                             "fromRoutingNum": APP.config['LOCAL_ROUTING'],
                             "toAccountNum": recipient,
@@ -148,18 +141,13 @@
             return redirect(url_for('home', msg='Payment initiated'))
 
     except requests.exceptions.RequestException as err:
-<<<<<<< HEAD
-        logging.error(str(err))
+        APP.logger.error(str(err))
     except UserWarning as warn:
         msg = 'Payment failed: {}'.format(str(warn))
         return redirect(url_for('home', msg=msg))
 
     return redirect(url_for('home', msg='Payment failed'))
 
-=======
-        APP.logger.error(str(err))
-    return redirect(url_for('home', msg='Transaction failed'))
->>>>>>> e8b88306
 
 @APP.route('/deposit', methods=['POST'])
 def deposit():
@@ -184,10 +172,10 @@
             external_label = request.form.get('external_label', None)
             if external_label:
                 # new contact. Add to contacts list
-                response = _add_contact(external_label,
-                                        external_account_num,
-                                        external_routing_num,
-                                        True)
+                _add_contact(external_label,
+                             external_account_num,
+                             external_routing_num,
+                             True)
 
         else:
             account_details = json.loads(request.form['account'])
@@ -204,14 +192,10 @@
             return redirect(url_for('home', msg='Deposit accepted'))
 
     except requests.exceptions.RequestException as err:
-<<<<<<< HEAD
-        logging.error(str(err))
+        APP.logger.error(str(err))
     except UserWarning as warn:
         msg = 'Payment failed: {}'.format(str(warn))
         return redirect(url_for('home', msg=msg))
-=======
-        APP.logger.error(str(err))
->>>>>>> e8b88306
 
     return redirect(url_for('home', msg='Deposit failed'))
 
@@ -244,22 +228,15 @@
     }
     token_data = jwt.decode(token, verify=False)
     url = '{}/{}'.format(APP.config["CONTACTS_URI"], token_data['user'])
-<<<<<<< HEAD
     response = requests.post(url=url,
                              data=jsonify(contact_data).data,
                              headers=hed,
-                             timeout=BACKEND_TIMEOUT)
+                             timeout=APP.config['BACKEND_TIMEOUT'])
     try:
         response.raise_for_status()
     except requests.exceptions.HTTPError as err:
         raise UserWarning(response.json().get('msg', ''))
 
-=======
-    requests.post(url=url,
-                  data=jsonify(contact_data).data,
-                  headers=hed,
-                  timeout=APP.config['BACKEND_TIMEOUT'])
->>>>>>> e8b88306
 
 @APP.route("/login", methods=['GET'])
 def login_page():
